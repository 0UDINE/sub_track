--- conflicted
+++ resolved
@@ -4,11 +4,7 @@
 
 ## 🏗️ Architecture Overview  
 
-<<<<<<< HEAD
-![Architecture Diagram](assets/images/1.png)
-=======
 ![Architecture Diagram](assets/images/architecture_diagram.png)  
->>>>>>> d40044de
 
 ### **Data Flow**  
 ```mermaid
@@ -74,79 +70,7 @@
 python kafka/processed_consumer.py  
 ```
 
-<<<<<<< HEAD
-### Step 3: Database Configuration
-
-1. **Create the database** by running the SQL script:
-   ```sql
-   -- Run the script: Raw_Subscription_Data_DB.sql
-   ```
-
-2. **Update database connection settings** in your configuration file:
-   ```python
-   # Update connection string in database/config.py
-   CONNECTION_STRING = "your_connection_string_here"
-   ```
-
-### Step 4: Apache Kafka Setup
-
-1. **Download and extract Kafka**:
-   - Download from: https://dlcdn.apache.org/kafka/3.9.0/kafka_2.13-3.9.0.tgz
-   - Extract to your preferred directory
-
-2. **Start Kafka services** (run each command in separate terminals):
-
-   **Terminal 1 - Start ZooKeeper:**
-   ```bash
-   # Windows
-   bin\windows\zookeeper-server-start.bat config\zookeeper.properties
-   
-   # macOS/Linux
-   bin/zookeeper-server-start.sh config/zookeeper.properties
-   ```
-
-   **Terminal 2 - Start Kafka Server:**
-   ```bash
-   # Windows
-   bin\windows\kafka-server-start.bat config\server.properties
-   
-   # macOS/Linux
-   bin/kafka-server-start.sh config/server.properties
-   ```
-
-3. **Create the Kafka topic:**
-   ```bash
-   # Windows
-   bin\windows\kafka-topics.bat --create --topic subscriptions_raw --bootstrap-server localhost:9092 --partitions 3 --replication-factor 1
-   
-   # macOS/Linux
-   bin/kafka-topics.sh --create --topic subscriptions_raw --bootstrap-server localhost:9092 --partitions 3 --replication-factor 1
-   ```
-
-### Step 5: Run the Pipeline
-
-Execute the following commands in separate terminals:
-
-1. **Generate sample data:**
-   ```bash
-   python data_generation/faker_generator.py
-   ```
-
-2. **Start the Kafka producer:**
-   ```bash
-   python kafka/producer_raw.py
-   ```
-
-3. **Start the Kafka consumer:**
-   ```bash
-   python kafka/consumer_raw.py
-   ```
-
-## 📁 Project Structure
-
-=======
 ## 📁 Project Structure  
->>>>>>> d40044de
 ```
 subscription_pipeline/
 ├── data/
